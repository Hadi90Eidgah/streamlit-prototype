# Research Impact Dashboard - Optimized

import streamlit as st
import pandas as pd
import sqlite3
import plotly.graph_objects as go
import numpy as np
import os
from config import *

# --- Page Configuration ---
st.set_page_config(
    page_title="Research Impact Dashboard",
    page_icon="🔬",
    layout="wide"
)

# --- Load External CSS ---
def load_css(file_name):
    with open(file_name) as f:
        st.markdown(f'<style>{f.read()}</style>', unsafe_allow_html=True)

load_css('style.css')

# --- Data Loading ---
@st.cache_data(ttl=CACHE_TTL)
def load_database():
    """Load data from database or CSV files"""
    try:
        if os.path.exists(DATABASE_PATH):
            conn = sqlite3.connect(DATABASE_PATH)
            nodes_df = pd.read_sql('SELECT * FROM nodes', conn)
            edges_df = pd.read_sql('SELECT * FROM edges', conn)
            summary_df = pd.read_sql('SELECT * FROM network_summary', conn)
            conn.close()
            return nodes_df, edges_df, summary_df
        else:
            nodes_df = pd.read_csv(NODES_CSV_PATH)
            edges_df = pd.read_csv(EDGES_CSV_PATH)
            summary_df = pd.read_csv(SUMMARY_CSV_PATH)
            return nodes_df, edges_df, summary_df
    except Exception as e:
        st.error(f"Error loading data: {e}")
        return create_sample_data()

def create_sample_data():
    """Create fallback sample data"""
    summary_df = pd.DataFrame({
        'network_id': [1, 2, 3],
        'disease': ['Cancer', 'Alzheimer Disease', 'Diabetes'],
        'treatment_name': ['CAR-T Cell Therapy', 'Aducanumab Plus', 'Smart Insulin Patch'],
        'grant_id': ['INST-R01-877572', 'INST-U01-352422', 'INST-U01-448787'],
        'grant_year': [2015, 2019, 2015],
        'approval_year': [2024, 2023, 2025],
        'funding_amount': [2807113, 2304762, 1983309],
        'total_publications': [37, 37, 37],
        'research_duration': [9, 4, 10]
    })
    
    nodes_df = pd.DataFrame({
        'node_id': ['GRANT_1', 'GRANT_2', 'GRANT_3', 'TREAT_1', 'TREAT_2', 'TREAT_3'],
        'node_type': ['grant', 'grant', 'grant', 'treatment', 'treatment', 'treatment'],
        'network_id': [1, 2, 3, 1, 2, 3]
    })
    
    edges_df = pd.DataFrame({
        'source_id': ['GRANT_1', 'GRANT_2', 'GRANT_3'],
        'target_id': ['TREAT_1', 'TREAT_2', 'TREAT_3'],
        'edge_type': ['leads_to', 'leads_to', 'leads_to'],
        'network_id': [1, 2, 3]
    })
    
    return nodes_df, edges_df, summary_df

# --- Visualization Functions ---

def get_node_positions(network_nodes, network_id):
    """Calculate node positions based on node type."""
    node_positions = {}
    np.random.seed(42 + network_id)

    # Position grant
    grants = network_nodes[network_nodes['node_type'] == NODE_TYPE_GRANT]
    if not grants.empty:
        node_positions[grants.iloc[0]['node_id']] = (NODE_POSITIONS_X['grant'], NODE_POSITIONS_Y['grant'])

    # Position publications
    publications = network_nodes[network_nodes['node_type'] == NODE_TYPE_PUBLICATION]
    grant_funded_pubs = [p for p in publications['node_id'] if p.startswith('PUB_')]
    treatment_pathway_pubs = [p for p in publications['node_id'] if p.startswith('TREAT_PUB_')]
    ecosystem_pubs = [p for p in publications['node_id'] if p.startswith('ECO_')]

    for i, pub_id in enumerate(grant_funded_pubs):
        node_positions[pub_id] = (NODE_POSITIONS_X['grant_funded_pub'], NODE_POSITIONS_Y['grant_funded_pub'][i % len(NODE_POSITIONS_Y['grant_funded_pub'])])

    for i, pub_id in enumerate(treatment_pathway_pubs):
        node_positions[pub_id] = (NODE_POSITIONS_X['treatment_pathway_pub'], NODE_POSITIONS_Y['treatment_pathway_pub'][i % len(NODE_POSITIONS_Y['treatment_pathway_pub'])])

    for i, pub_id in enumerate(ecosystem_pubs):
        cluster_idx = i % len(NODE_POSITIONS_X['ecosystem_pub_cluster'])
        center_x = NODE_POSITIONS_X['ecosystem_pub_cluster'][cluster_idx]
        center_y = NODE_POSITIONS_Y['ecosystem_pub_cluster'][cluster_idx]
        node_positions[pub_id] = (center_x + np.random.normal(0, 0.4), center_y + np.random.normal(0, 0.4))

    # Position treatment
    treatments = network_nodes[network_nodes['node_type'] == NODE_TYPE_TREATMENT]
    if not treatments.empty:
        node_positions[treatments.iloc[0]['node_id']] = (NODE_POSITIONS_X['treatment'], NODE_POSITIONS_Y['treatment'])

    return node_positions

def create_edge_trace(edges, node_positions, edge_type, name, showlegend):
    """Create a Plotly scatter trace for edges."""
    edge_x, edge_y = [], []
    for _, edge in edges.iterrows():
        if edge['source_id'] in node_positions and edge['target_id'] in node_positions:
            x0, y0 = node_positions[edge['source_id']]
            x1, y1 = node_positions[edge['target_id']]
            edge_x.extend([x0, x1, None])
            edge_y.extend([y0, y1, None])
    
    if not edge_x:
        return None

    return go.Scatter(
        x=edge_x, y=edge_y,
        line=dict(width=EDGE_WIDTHS[edge_type], color=EDGE_COLORS[edge_type]),
        hoverinfo='none',
        mode='lines',
        name=name,
        showlegend=showlegend
    )

def create_node_trace(nodes, node_positions, node_type, name, text_template, showlegend):
    """Create a Plotly scatter trace for nodes."""
    node_x = [node_positions[node['node_id']][0] for _, node in nodes.iterrows() if node['node_id'] in node_positions]
    node_y = [node_positions[node['node_id']][1] for _, node in nodes.iterrows() if node['node_id'] in node_positions]

    if not node_x:
        return None

    return go.Scatter(
        x=node_x, y=node_y,
        mode='markers',
        hoverinfo='text',
        text=[text_template] * len(node_x),
        marker=dict(size=NODE_SIZES[node_type], color=NODE_COLORS[node_type], line=dict(width=2, color='#e2e8f0')),
        name=name,
        showlegend=showlegend
    )

def create_network_visualization(nodes_df, edges_df, network_id, grant_id=None, treatment_name=None):
    """Create the network visualization."""
    network_nodes = nodes_df[nodes_df['network_id'] == network_id]
    network_edges = edges_df[edges_df['network_id'] == network_id]

    if network_nodes.empty:
        st.error(f"No data found for network {network_id}")
        return go.Figure()

    # Get grant ID and treatment name from the network data if not provided
    if grant_id is None:
        grant_node = network_nodes[network_nodes['node_type'] == NODE_TYPE_GRANT]
        grant_id = grant_node.iloc[0]['node_id'] if not grant_node.empty else f"Network {network_id}"
    
    if treatment_name is None:
        treatment_node = network_nodes[network_nodes['node_type'] == NODE_TYPE_TREATMENT]
        treatment_name = treatment_node.iloc[0]['node_id'] if not treatment_node.empty else "Treatment"

    node_positions = get_node_positions(network_nodes, network_id)

    edge_traces = [
        create_edge_trace(network_edges[network_edges['edge_type'] == EDGE_TYPE_FUNDED_BY], node_positions, EDGE_TYPE_FUNDED_BY, 'Grant Funding', True),
        create_edge_trace(network_edges[network_edges['edge_type'] == EDGE_TYPE_LEADS_TO_TREATMENT], node_positions, EDGE_TYPE_LEADS_TO_TREATMENT, 'Research Impact Pathway', True),
        create_edge_trace(network_edges[network_edges['edge_type'] == EDGE_TYPE_CITES], node_positions, EDGE_TYPE_CITES, 'Citation', False),
        create_edge_trace(network_edges[network_edges['edge_type'] == EDGE_TYPE_ENABLES_TREATMENT], node_positions, EDGE_TYPE_ENABLES_TREATMENT, 'Treatment Enablement', True),
    ]

    node_traces = [
        create_node_trace(network_nodes[network_nodes['node_type'] == NODE_TYPE_GRANT], node_positions, NODE_TYPE_GRANT, 'Grant', 'Research Grant<br>Funding Source', True),
        create_node_trace(network_nodes[network_nodes['node_id'].str.startswith('PUB_')], node_positions, 'grant_funded_pub', 'Grant-Funded Papers', 'Grant-Funded Paper', True),
        create_node_trace(network_nodes[network_nodes['node_id'].str.startswith('TREAT_PUB_')], node_positions, 'treatment_pathway_pub', 'Treatment Pathway Papers', 'Treatment Development Paper', True),
        create_node_trace(network_nodes[network_nodes['node_id'].str.startswith('ECO_')], node_positions, 'ecosystem_pub', 'Research Ecosystem', 'Research Ecosystem<br>Supporting Literature', True),
        create_node_trace(network_nodes[network_nodes['node_type'] == NODE_TYPE_TREATMENT], node_positions, NODE_TYPE_TREATMENT, 'Approved Treatment', 'Approved Treatment<br>Clinical Application', True),
    ]

    fig = go.Figure(data=[t for t in edge_traces + node_traces if t is not None])

    fig.update_layout(
<<<<<<< HEAD
        title={'text': f"Research Impact Network - {grant_id} → {treatment_name}", 'x': 0.5, 'xanchor': 'center', 'font': {'size': 20, 'color': '#e2e8f0', 'family': 'Inter, sans-serif'}},
=======
        title={'text': f"Citation Network - From Treatment to Grant {network_id}", 'x': 0.5, 'xanchor': 'center', 'font': {'size': 20, 'color': '#e2e8f0', 'family': 'Inter, sans-serif'}},
>>>>>>> d953fcbb
        showlegend=True,
        hovermode='closest',
        margin=dict(b=40, l=40, r=40, t=70),
        xaxis=dict(showgrid=False, zeroline=False, showticklabels=False, range=[-6, 7]),
        yaxis=dict(showgrid=False, zeroline=False, showticklabels=False, range=[-3, 3]),
        height=600,
        plot_bgcolor='rgba(14, 17, 23, 0)',
        paper_bgcolor='rgba(14, 17, 23, 0)',
        font=dict(color='#e2e8f0'),
        legend=dict(yanchor="top", y=0.98, xanchor="left", x=0.02, bgcolor="rgba(45, 55, 72, 0.9)", bordercolor="rgba(74, 85, 104, 0.5)", borderwidth=1, font=dict(size=11, color='#e2e8f0'))
    )

    return fig

# --- UI Components ---
def display_network_metrics(summary_df, edges_df, network_id):
    """Display key metrics for the selected network"""
    try:
        network_summary = summary_df[summary_df['network_id'] == network_id].iloc[0]
        network_edges = edges_df[edges_df['network_id'] == network_id]
        
        col1, col2, col3, col4 = st.columns(4)
        
        with col1:
            st.metric(label="Publications", value=f"{network_summary['total_publications']}", delta="Research papers")
        with col2:
            st.metric(label="Research Duration", value=f"{network_summary['research_duration']} years", delta=f"Approved {network_summary['approval_year']}")
        with col3:
            treatment_connections = len(network_edges[network_edges['edge_type'] == EDGE_TYPE_LEADS_TO_TREATMENT])
            st.metric(label="Treatment Pathways", value=f"{treatment_connections}", delta="Impact connections")
        with col4:
            total_connections = len(network_edges)
            st.metric(label="Total Connections", value=f"{total_connections}", delta="Network edges")

    except Exception as e:
        st.error(f"Error displaying metrics: {str(e)}")

def main():
    """Main application function"""
    st.markdown('<h1 class="main-header">Research Impact Network Analysis</h1>', unsafe_allow_html=True)
    st.markdown('<p style="text-align: center; font-size: 1.1rem; color: #a0aec0; margin-bottom: 3rem; font-weight: 300;">Mapping Research Pathways from Grant Funding to Breakthrough Treatments</p>', unsafe_allow_html=True)

    # Load data
    nodes_df, edges_df, summary_df = load_database()

    st.sidebar.markdown("### Database Statistics")
    st.sidebar.write(f"Total connections: {len(edges_df)}")
    st.sidebar.write(f"Treatment pathways: {len(edges_df[edges_df['edge_type'] == EDGE_TYPE_LEADS_TO_TREATMENT])}")

    if summary_df.empty:
        st.error("No data available. Please check your database files.")
        return

    st.markdown("## Select the Citation Network")
    
    # Compact search controls
    with st.container():
        st.markdown('<div class="search-controls">', unsafe_allow_html=True)
        col1, col2 = st.columns([1, 2])
        
        with col1:
            search_type = st.selectbox("Search by:", ["Disease", "Treatment", "Grant"], key="search_type")
        
        with col2:
            if search_type == "Disease":
                search_options = summary_df['disease'].unique().tolist()
                search_placeholder = "Select a disease..."
            elif search_type == "Treatment":
                search_options = summary_df['treatment_name'].unique().tolist()
                search_placeholder = "Select a treatment..."
            else:  # Grant
                search_options = summary_df['grant_id'].unique().tolist()
                search_placeholder = "Select a grant..."

            selected_search = st.selectbox(f"Select {search_type.lower()}:", [""] + search_options, key="search_selection", format_func=lambda x: search_placeholder if x == "" else x)
        
        st.markdown('</div>', unsafe_allow_html=True)

    # Only show networks if a search selection has been made
    if selected_search and selected_search != "":
        if search_type == "Disease":
            filtered_networks = summary_df[summary_df['disease'] == selected_search]
        elif search_type == "Treatment":
            filtered_networks = summary_df[summary_df['treatment_name'] == selected_search]
        else:  # Grant
            filtered_networks = summary_df[summary_df['grant_id'] == selected_search]

        if not filtered_networks.empty:
            st.markdown("### Available Research Networks")
            
            # Create a more compact grid layout
            num_networks = len(filtered_networks)
            if num_networks <= 3:
                cols = st.columns(num_networks)
            else:
                cols = st.columns(3)
            
            selected_network = None

            for i, (_, network) in enumerate(filtered_networks.iterrows()):
                with cols[i % len(cols)]:
                    with st.container():
                        st.markdown(f"""<div class="selection-card grant-card">
                            <div class="network-title">{network['disease']}</div>
                            <div class="treatment-name">{network['treatment_name']}</div>
                            <div class="network-details">Grant ID: {network['grant_id']}<br>Duration: {network['research_duration']} years</div>
                        </div>""", unsafe_allow_html=True)
                        if st.button(f"Analyze Citation Network", key=f"btn_{network['network_id']}", use_container_width=True):
                            selected_network = network['network_id']
        else:
            st.info("No networks found for the selected criteria.")
    else:
        # Show instruction message when no selection is made
        st.info("👆 Please select a disease, treatment, or grant from the dropdown above to view available research networks.")
        selected_network = None

    # Handle network selection and visualization
    if selected_network:
        if 'selected_network' not in st.session_state:
            st.session_state.selected_network = selected_network
        else:
            st.session_state.selected_network = selected_network

    # Only show network analysis if a network has been selected
    if 'selected_network' in st.session_state and st.session_state.selected_network:
        network_id = st.session_state.selected_network
        
        # Verify the network still exists in the current filtered data
        if selected_search and selected_search != "":
            # Use filtered networks
            if search_type == "Disease":
                current_networks = summary_df[summary_df['disease'] == selected_search]
            elif search_type == "Treatment":
                current_networks = summary_df[summary_df['treatment_name'] == selected_search]
            else:  # Grant
                current_networks = summary_df[summary_df['grant_id'] == selected_search]
            
            if network_id in current_networks['network_id'].values:
                selected_summary = current_networks[current_networks['network_id'] == network_id].iloc[0]
                
                st.markdown(f"## Citation Network: {selected_summary['disease']} Research Impact")
                display_network_metrics(summary_df, edges_df, network_id)

                st.markdown("### 🕸️ Research Network Visualization")
                with st.spinner("Creating network visualization..."):
                    fig = create_network_visualization(nodes_df, edges_df, network_id, 
                                                     grant_id=selected_summary['grant_id'], 
                                                     treatment_name=selected_summary['treatment_name'])
                    if fig.data:
                        st.plotly_chart(fig, use_container_width=True)
                    else:
                        st.error("Unable to create network visualization")
            else:
                # Selected network is not in current filter, clear selection
                st.session_state.selected_network = None
        else:
            # No search selection made, don't show network analysis
            pass

if __name__ == "__main__":
    main()
<|MERGE_RESOLUTION|>--- conflicted
+++ resolved
@@ -187,11 +187,7 @@
     fig = go.Figure(data=[t for t in edge_traces + node_traces if t is not None])
 
     fig.update_layout(
-<<<<<<< HEAD
         title={'text': f"Research Impact Network - {grant_id} → {treatment_name}", 'x': 0.5, 'xanchor': 'center', 'font': {'size': 20, 'color': '#e2e8f0', 'family': 'Inter, sans-serif'}},
-=======
-        title={'text': f"Citation Network - From Treatment to Grant {network_id}", 'x': 0.5, 'xanchor': 'center', 'font': {'size': 20, 'color': '#e2e8f0', 'family': 'Inter, sans-serif'}},
->>>>>>> d953fcbb
         showlegend=True,
         hovermode='closest',
         margin=dict(b=40, l=40, r=40, t=70),
